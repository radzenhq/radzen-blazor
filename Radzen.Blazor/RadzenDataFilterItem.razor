@typeparam TItem
@if (Filter.Filters != null)
{
    <RadzenSelectBar @bind-Value=Filter.LogicalFilterOperator Change="@((LogicalFilterOperator args) => { InvokeAsync(ChangeState); InvokeAsync(ApplyFilter); })" Size="ButtonSize.Small">
        <Items>
            <RadzenSelectBarItem Text="@DataFilter.AndOperatorText" Value="LogicalFilterOperator.And" title="@DataFilter.AndOperatorText" />
            <RadzenSelectBarItem Text="@DataFilter.OrOperatorText" Value="LogicalFilterOperator.Or" title="@DataFilter.OrOperatorText" />
        </Items>
    </RadzenSelectBar>

    <RadzenButton title="@DataFilter.RemoveFilterText" class="rz-datafilter-item-clear" Icon="clear" Click="@RemoveFilter" Variant="Variant.Text" Size="ButtonSize.Small" ButtonStyle="ButtonStyle.Dark"/>

    <ul class="rz-datafilter-group">
        @foreach(var filter in Filter.Filters)
        {
            <li class="rz-datafilter-item @(filter.Filters != null ? "rz-datafilter-group-item" : "")">
                <RadzenDataFilterItem DataFilter="@this.DataFilter" Filter="@filter" Parent=@this />
            </li>
        }
        <li class="rz-datafilter-item rz-datafilter-bar">
            <RadzenSplitButton Icon="add" Click="@(args => AddFilter(args?.Value == "group"))" Size="ButtonSize.Small" Variant="Variant.Flat" ButtonStyle="ButtonStyle.Primary" Shade="Shade.Lighter">
                <RadzenSplitButtonItem Icon="add" Text="@DataFilter.AddFilterText" />
                <RadzenSplitButtonItem Icon="playlist_add" Value="group" Text="@DataFilter.AddFilterGroupText" />
            </RadzenSplitButton>
        </li>
    </ul>
}
else
{
    <RadzenDropDown @bind-Value="@Filter.Property" Data="@(DataFilter?.properties)" TextProperty="Title" ValueProperty="Property" TValue="string"
                    DisabledProperty="@(DataFilter?.UniqueFilters == true ? nameof(property.IsSelected) : null)"
                    Change="@OnPropertyChange" AllowFiltering="@(DataFilter?.AllowColumnFiltering ?? false)" FilterCaseSensitivity="FilterCaseSensitivity.CaseInsensitive" class="rz-datafilter-property">
        <Template>
            @{
                var property = (RadzenDataFilterProperty<TItem>)context;
            }
            @(property.Title ?? property.Property)
        </Template>
    </RadzenDropDown>
    if (property != null)
    {
        <RadzenDropDown @onclick:preventDefault="true" Data="@(property.GetFilterOperators().Select(t => new { Value = property.GetFilterOperatorText(t), Key = t }))" 
                TextProperty="Value" ValueProperty="Key" TValue="FilterOperator" @bind-Value="@Filter.FilterOperator" Change="@OnOperatorChange" class="rz-datafilter-operator" />
        @if (property.FilterTemplate != null)
        {
            <div class="rz-datafilter-editor" style="display:flex">
                @property.FilterTemplate(Filter)
            </div>
        }
        else if (PropertyAccess.IsNullableEnum(property.FilterPropertyType) || PropertyAccess.IsEnum(property.FilterPropertyType))
        {
            <RadzenDropDown Disabled="@IsOperatorNullOrEmpty()" AllowClear="false" AllowFiltering="false" TValue="@object" class="rz-datafilter-editor"
                            @bind-Value=@Filter.FilterValue Multiple="false" Placeholder="@DataFilter.EnumFilterSelectText" TextProperty="Text" ValueProperty="Value"
                            Data=@EnumExtensions.EnumAsKeyValuePair(Nullable.GetUnderlyingType(property.FilterPropertyType) ?? property.FilterPropertyType) Change=@(args  => InvokeAsync(ApplyFilter))/>
        }
        else if (PropertyAccess.IsNumeric(property.FilterPropertyType))
        {
            @(DrawNumericFilter())
        }
        else if (PropertyAccess.IsDate(property.FilterPropertyType))
        {
            <RadzenDatePicker Disabled="@IsOperatorNullOrEmpty()" @bind-Value=@Filter.FilterValue TValue="@object" ShowTime="true" class="rz-datafilter-editor"
                              ShowTimeOkButton="true" DateFormat="@getFilterDateFormat()" Change=@(args => InvokeAsync(ApplyFilter)) />
        }
        else if (property.FilterPropertyType == typeof(bool) || property.FilterPropertyType == typeof(bool?))
        {
            <RadzenCheckBox Disabled="@IsOperatorNullOrEmpty()" TriState="true" TValue="@object" @bind-Value=@Filter.FilterValue Change=@(args => InvokeAsync(ApplyFilter)) class="rz-datafilter-check" />
        }
        else
        {
            <RadzenTextBox Disabled="@IsOperatorNullOrEmpty()" class="rz-datafilter-editor" Value="@($"{Filter.FilterValue}")" Change=@(args => { Filter.FilterValue = args; InvokeAsync(ApplyFilter); }) />
        }

        <RadzenButton title="@DataFilter.RemoveFilterText" class="rz-datafilter-item-clear" Icon="clear" Click="@RemoveFilter" Variant="Variant.Text" Size="ButtonSize.Small" ButtonStyle="ButtonStyle.Dark"/>
    }
}
@code {
    [Parameter]
    public RadzenDataFilter<TItem> DataFilter { get; set; }

    [Parameter]
    public RadzenDataFilterItem<TItem> Parent { get; set; }

    CompositeFilterDescriptor _filter;
    [Parameter]
    public CompositeFilterDescriptor Filter
    {
        get
        {
            return _filter;
        }
        set
        {
            _filter = value;

            if (property == null && Filter.Filters == null)
            {
                if (Filter.Property != null)
	            {
		            property = DataFilter?.properties.FirstOrDefault(f => object.Equals(f.Property, Filter.Property)); 
	            }
                else if (property == null && DataFilter?.UniqueFilters == true)
                {
                    property = DataFilter?.properties.FirstOrDefault(f => f.IsSelected == false);
                }
                else
                {
                    property = DataFilter?.properties.FirstOrDefault();
                }

                if (property != null)
                {
                    property.FilterValueChange -= OnFilterValueChange;
                    property.FilterValueChange += OnFilterValueChange;
                    
	                if (DataFilter?.UniqueFilters == true)
                    {
                        property.IsSelected = true;
                    }
                    
	                Filter.Property = property.Property;

                    if (!property.GetFilterOperators().Contains(Filter.FilterOperator))
                    {
                        Filter.FilterOperator = property.GetFilterOperators().FirstOrDefault();
                    }

                    var v = property.GetFilterValue();
                    if (v != null)
                    {
                        Filter.FilterValue = v;
                    }
                }
            }
        }
    }

    void OnFilterValueChange(object value)
    {
        if (property != null)
        {
            Filter.FilterValue = property.GetFilterValue();
        }
    }

    RadzenDataFilterProperty<TItem> property;

    async Task ApplyFilter()
    {
        if (DataFilter.Auto)
        {
            await DataFilter.Filter();
        }
    }

    async Task OnPropertyChange(object p)
    {
        property.FilterValueChange -= OnFilterValueChange;
        property.IsSelected = false;

        property = DataFilter.properties.Where(c => object.Equals(c.Property, p)).FirstOrDefault();

        property.FilterValueChange += OnFilterValueChange;
        if (DataFilter?.UniqueFilters == true)
        {
            property.IsSelected = true;
        }
        Filter.FilterValue = null;

        var defaultOperator = typeof(System.Collections.IEnumerable).IsAssignableFrom(property.FilterPropertyType) ? FilterOperator.Contains : default(FilterOperator);
<<<<<<< HEAD
	    Filter.FilterOperator = property.GetFilterOperators().Contains(defaultOperator) ? defaultOperator : property.GetFilterOperators().FirstOrDefault();
=======
	    
	    if (property.GetFilterOperators().Any(o => o == property.FilterOperator))
	    {
		    Filter.FilterOperator = property.FilterOperator;
	    }
	    else if (property.GetFilterOperators().Contains(defaultOperator))
	    {
		    Filter.FilterOperator = defaultOperator;
	    }
	    else
	    {
		    Filter.FilterOperator = property.GetFilterOperators().FirstOrDefault();
	    }
>>>>>>> 123ae18a

        await ApplyFilter();
    }

    bool IsOperatorNullOrEmpty()
    {
        if (Filter != null)
        {
            return Filter.FilterOperator == FilterOperator.IsEmpty ||  Filter.FilterOperator == FilterOperator.IsNotEmpty ||
                    Filter.FilterOperator == FilterOperator.IsNull || Filter.FilterOperator == FilterOperator.IsNotNull;
        }

        return false;
    }

    async Task OnOperatorChange(object p)
    {
        if (IsOperatorNullOrEmpty())
        {
            Filter.FilterValue = null;
        }

        await ApplyFilter();
    }

    async Task AddFilter(bool isGroup)
    {
        if (DataFilter?.UniqueFilters == true && DataFilter.properties.All(f => f.IsSelected))
        {
            return;
        }
        if (isGroup)
        {
            Filter.Filters = Filter.Filters.Concat(new CompositeFilterDescriptor[]
                {
                    new CompositeFilterDescriptor()
                    {
                        Filters = Enumerable.Empty<CompositeFilterDescriptor>()
                    }
                }
            );
        }
        else
        {
            Filter.Filters = Filter.Filters.Concat(new CompositeFilterDescriptor[] { new CompositeFilterDescriptor() });
        }

        if (DataFilter.Auto)
        {
            await DataFilter.Filter();
        }
    }

    async Task RemoveFilter()
    {
        if (property != null)
        {
            property.IsSelected = false;
        }
        property = null;

        if (Parent != null)
        {
            Parent.Filter.Filters = Parent.Filter.Filters.Where(f => f != Filter).ToList();
            await Parent.ChangeState();
        }
        else
        {
            DataFilter.Filters = DataFilter.Filters.Where(f => f != Filter).ToList();
            await DataFilter.ChangeState();
        }

        await ApplyFilter();
    }

    internal async Task ChangeState()
    {
        await InvokeAsync(StateHasChanged);
    }

    RenderFragment DrawNumericFilter()
    {
        return new RenderFragment(builder =>
        {
            var type = Nullable.GetUnderlyingType(property.FilterPropertyType) != null ?
                property.FilterPropertyType : typeof(Nullable<>).MakeGenericType(property.FilterPropertyType);

            var numericType = typeof(RadzenNumeric<>).MakeGenericType(type);

            builder.OpenComponent(0, numericType);

            builder.AddAttribute(1, "Value", Filter.FilterValue);
            builder.AddAttribute(2, "class", "rz-datafilter-editor");
            builder.AddAttribute(3, "Disabled", IsOperatorNullOrEmpty());

            Action<object> action = args =>
            {
                Filter.FilterValue = args; InvokeAsync(ApplyFilter);
            };

            var eventCallbackGenericCreate = typeof(NumericFilterEventCallback).GetMethod("Create").MakeGenericMethod(type);
            var eventCallbackGenericAction = typeof(NumericFilterEventCallback).GetMethod("Action").MakeGenericMethod(type);

            builder.AddAttribute(3, "Change", eventCallbackGenericCreate.Invoke(this,
                new object[] { this, eventCallbackGenericAction.Invoke(this, new object[] { action }) }));

            builder.CloseComponent();
        });
    }

    internal class NumericFilterEventCallback
    {
        public static EventCallback<T> Create<T>(object receiver, Action<T> action)
        {
            return EventCallback.Factory.Create<T>(receiver, action);
        }

        public static Action<T> Action<T>(Action<object> action)
        {
            return args => action(args);
        }
    }

    internal string getFilterDateFormat()
    {
        if (property != null && !string.IsNullOrEmpty(property.FormatString))
        {
            return property.FormatString.Replace("{0:", "").Replace("}", "");
        }

        return DataFilter.FilterDateFormat;
    }
}<|MERGE_RESOLUTION|>--- conflicted
+++ resolved
@@ -168,9 +168,6 @@
         Filter.FilterValue = null;
 
         var defaultOperator = typeof(System.Collections.IEnumerable).IsAssignableFrom(property.FilterPropertyType) ? FilterOperator.Contains : default(FilterOperator);
-<<<<<<< HEAD
-	    Filter.FilterOperator = property.GetFilterOperators().Contains(defaultOperator) ? defaultOperator : property.GetFilterOperators().FirstOrDefault();
-=======
 	    
 	    if (property.GetFilterOperators().Any(o => o == property.FilterOperator))
 	    {
@@ -184,7 +181,6 @@
 	    {
 		    Filter.FilterOperator = property.GetFilterOperators().FirstOrDefault();
 	    }
->>>>>>> 123ae18a
 
         await ApplyFilter();
     }
