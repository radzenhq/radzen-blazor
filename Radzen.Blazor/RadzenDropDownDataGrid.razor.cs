--- conflicted
+++ resolved
@@ -114,9 +114,8 @@
         /// </summary>
         /// <value>The value template.</value>
         [Parameter]
-        public RenderFragment<dynamic> ValueTemplate { get; set; }
-
-<<<<<<< HEAD
+        public RenderFragment<dynamic> ValueTemplate { get; set; }
+
         /// <summary>
         /// Gets or sets a value indicating DataGrid density.
         /// </summary>
@@ -565,7 +564,7 @@
             {
                 await JSRuntime.InvokeVoidAsync("Radzen.closePopup", PopupID);
             }
-            else
+            else if(FilterAsYouType)
             {
                 selectedIndex = -1;
                 Debounce(DebounceFilter, FilterDelay);
@@ -698,588 +697,4 @@
             }
         }
     }
-}
-=======
-        /// <summary>
-        /// Gets or sets a value indicating DataGrid density.
-        /// </summary>
-        [Parameter]
-        public Density Density { get; set; }
-
-        /// <summary>
-        /// Gets or sets the empty template shown when Data is empty collection.
-        /// </summary>
-        /// <value>The empty template.</value>
-        [Parameter]
-        public RenderFragment EmptyTemplate { get; set; }
-
-        /// <summary>
-        /// Gets or sets a value indicating whether pager is visible even when not enough data for paging.
-        /// </summary>
-        /// <value><c>true</c> if pager is visible even when not enough data for paging otherwise, <c>false</c>.</value>
-        [Parameter]
-        public bool PagerAlwaysVisible { get; set; }
-
-        /// <summary>
-        /// Gets or sets the horizontal align.
-        /// </summary>
-        /// <value>The horizontal align.</value>
-        [Parameter]
-        public HorizontalAlign PagerHorizontalAlign { get; set; } = HorizontalAlign.Justify;
-
-        /// <summary>
-        /// Gets or sets a value indicating whether column resizing is allowed.
-        /// </summary>
-        /// <value><c>true</c> if column resizing is allowed; otherwise, <c>false</c>.</value>
-        [Parameter]
-        public bool AllowColumnResize { get; set; }
-
-        /// <summary>
-        /// Gets or sets the width of all columns.
-        /// </summary>
-        /// <value>The width of all columns.</value>
-        [Parameter]
-        public string ColumnWidth { get; set; }
-
-        /// <summary>
-        /// Gets or sets a value indicating whether this <see cref="RadzenDropDownDataGrid{TValue}"/> is responsive.
-        /// </summary>
-        /// <value><c>true</c> if responsive; otherwise, <c>false</c>.</value>
-        [Parameter]
-        public bool Responsive { get; set; } = false;
-
-        /// <summary>
-        /// Gets or sets a value indicating whether search button is shown.
-        /// </summary>
-        /// <value><c>true</c> if search button is shown; otherwise, <c>false</c>.</value>
-        [Parameter]
-        public bool ShowSearch { get; set; } = true;
-
-        /// <summary>
-        /// Gets or sets the page numbers count.
-        /// </summary>
-        /// <value>The page numbers count.</value>
-        [Parameter]
-        public int PageNumbersCount { get; set; } = 2;
-
-        /// <summary>
-        /// Gets or sets the pager summary visibility.
-        /// </summary>
-        /// <value>The pager summary visibility.</value>
-        [Parameter]
-        public bool ShowPagingSummary { get; set; } = false;
-
-        /// <summary>
-        /// Gets or sets the pager summary format.
-        /// </summary>
-        /// <value>The pager summary format.</value>
-        [Parameter]
-        public string PagingSummaryFormat { get; set; } = "Page {0} of {1} ({2} items)";
-
-        /// <summary>
-        /// Gets or sets the empty text.
-        /// </summary>
-        /// <value>The empty text.</value>
-        [Parameter]
-        public string EmptyText { get; set; } = "No records to display.";
-
-        /// <summary>
-        /// Gets or sets the search input placeholder text.
-        /// </summary>
-        /// <value>The search input placeholder text.</value>
-        [Parameter]
-        public string SearchText { get; set; } = "Search...";
-
-        /// <summary>
-        /// Gets or sets the selected value.
-        /// </summary>
-        /// <value>The selected value.</value>
-        [Parameter]
-        public object SelectedValue { get; set; }
-
-        /// <summary>
-        /// Gets or sets the columns.
-        /// </summary>
-        /// <value>The columns.</value>
-        [Parameter]
-        public RenderFragment Columns { get; set; }
-
-        RadzenDataGrid<object> grid;
-        IEnumerable<object> pagedData;
-        int count;
-
-        /// <summary>
-        /// Gets or sets the number of maximum selected labels.
-        /// </summary>
-        /// <value>The maximum selected labels.</value>
-        [Parameter]
-        public int MaxSelectedLabels { get; set; } = 4;
-
-#if !NET5_0_OR_GREATER
-        /// <summary>
-        /// Gets or sets the page size.
-        /// </summary>
-        /// <value>The page size.</value>
-        [Parameter]
-        public int PageSize { get; set; } = 5;
-
-        /// <summary>
-        /// Gets or sets the total items count.
-        /// </summary>
-        /// <value>The total items count.</value>
-        [Parameter]
-        public int Count { get; set; }
-#endif
-
-        /// <summary>
-        /// Gets or sets the selected items text.
-        /// </summary>
-        /// <value>The selected items text.</value>
-        [Parameter]
-        public string SelectedItemsText { get; set; } = "items selected";
-
-        /// <summary>
-        /// Gets or sets whether popup automatically focuses on filter input.
-        /// </summary>
-        /// <value><c>true</c> if filter input should auto focus when opened; otherwise, <c>false</c>.</value>
-        [Parameter]
-        public bool FocusFilterOnPopup { get; set; } = true;
-
-        /// <summary>
-        /// Gets popup element reference.
-        /// </summary>
-        protected ElementReference popup;
-
-        /// <summary>
-        /// Called when [after render asynchronous].
-        /// </summary>
-        /// <param name="firstRender">if set to <c>true</c> [first render].</param>
-        /// <returns>Task.</returns>
-        protected override Task OnAfterRenderAsync(bool firstRender)
-        {
-            if (firstRender)
-            {
-    #if NET5_0_OR_GREATER
-                if (grid != null)
-                {
-                    grid.SetAllowVirtualization(AllowVirtualization);
-                }
-    #endif            
-                if(Visible && LoadData.HasDelegate && Data == null)
-                {
-                    LoadData.InvokeAsync(new Radzen.LoadDataArgs() { Skip = 0, Top = PageSize });
-                }
-
-                StateHasChanged();
-            }
-
-            return base.OnAfterRenderAsync(firstRender);
-        }
-
-        /// <summary>
-        /// Called when data is changed.
-        /// </summary>
-        protected override async Task OnDataChanged()
-        {
-            await base.OnDataChanged();
-
-            if (!LoadData.HasDelegate)
-            {
-                searchText = null;
-                await OnLoadData(new Radzen.LoadDataArgs() { Skip = 0, Top = PageSize });
-            }
-        }
-
-        /// <summary>
-        /// Reloads this instance.
-        /// </summary>
-        public async Task Reload()
-        {
-            searchText = null;
-            await OnLoadData(new Radzen.LoadDataArgs() { Skip = 0, Top = PageSize });
-        }
-
-        private string GetPropertyFilterExpression(string property, string filterCaseSensitivityOperator)
-        {
-            if (property == null)
-            {
-                property = "it";
-            }
-            var p = $@"({property} == null ? """" : {property})";
-            return $"{p}{filterCaseSensitivityOperator}.{Enum.GetName(typeof(StringFilterOperator), FilterOperator)}(@0)";
-        }
-
-        private bool IsColumnFilterPropertyTypeString(RadzenDataGridColumn<object> column)
-        {
-            var property = column.GetFilterProperty();
-            var itemType = Data != null ? Data.AsQueryable().ElementType : typeof(object);
-            var type = PropertyAccess.GetPropertyType(itemType, property);
-
-            return type == typeof(string);
-        }
-
-        async Task OnLoadData(LoadDataArgs args)
-        {
-            if (!LoadData.HasDelegate)
-            {
-                var query = Query;
-
-                if (query == null)
-                    return;
-
-                if (!string.IsNullOrEmpty(searchText))
-                {
-                    string filterCaseSensitivityOperator = FilterCaseSensitivity == FilterCaseSensitivity.CaseInsensitive ? ".ToLower()" : "";
-
-                    if (AllowFilteringByAllStringColumns)
-                    {
-                        if (AllowFilteringByWord)
-                        {
-                            string[] words = searchText.Split(' ');
-
-                            foreach (string word in words)
-                            {
-                                query = query.Where(string.Join(" || ", grid.ColumnsCollection.Where(c => c.Filterable && IsColumnFilterPropertyTypeString(c))
-                                    .Select(c => GetPropertyFilterExpression(c.GetFilterProperty(), filterCaseSensitivityOperator))),
-                                        FilterCaseSensitivity == FilterCaseSensitivity.CaseInsensitive ? word.ToLower() : word);
-                            }
-                        }
-                        else
-                        {
-                            query = query.Where(string.Join(" || ", grid.ColumnsCollection.Where(c => c.Filterable && IsColumnFilterPropertyTypeString(c))
-                                .Select(c => GetPropertyFilterExpression(c.GetFilterProperty(), filterCaseSensitivityOperator))),
-                                    FilterCaseSensitivity == FilterCaseSensitivity.CaseInsensitive ? searchText.ToLower() : searchText);                            
-                        }
-                    }
-                    else
-                    {
-                        if (AllowFilteringByWord)
-                        {
-                            string[] words = searchText.Split(' ');
-
-                            foreach (string word in words)
-                            {
-                                query = query.Where($"{GetPropertyFilterExpression(TextProperty, filterCaseSensitivityOperator)}",
-                                    FilterCaseSensitivity == FilterCaseSensitivity.CaseInsensitive ? word.ToLower() : word);
-                            }
-                        }
-                        else
-                        {
-                            query = query.Where($"{GetPropertyFilterExpression(TextProperty, filterCaseSensitivityOperator)}",
-                                FilterCaseSensitivity == FilterCaseSensitivity.CaseInsensitive ? searchText.ToLower() : searchText);
-                        }
-                    }
-                }
-
-                if (!string.IsNullOrEmpty(args.OrderBy))
-                {
-                    query = query.OrderBy(args.OrderBy);
-                }
-
-                _internalView = query;
-
-                count = query.Count();
-
-                pagedData = QueryableExtension.ToList(query.Skip(args.Skip.HasValue ? args.Skip.Value : 0).Take(args.Top.HasValue ? args.Top.Value : PageSize)).Cast<object>();
-            }
-            else
-            {
-                await LoadData.InvokeAsync(new Radzen.LoadDataArgs() { Skip = args.Skip, Top = args.Top, OrderBy = args.OrderBy, Filter = searchText });
-            }
-        }
-
-        IEnumerable _internalView = Enumerable.Empty<object>();
-
-        /// <summary>
-        /// Gets the view. The data with sorting, filtering and paging applied.
-        /// </summary>
-        /// <value>The view.</value>
-        public new IEnumerable View
-        {
-            get
-            {
-                return _internalView;
-            }
-        }
-
-        /// <summary>
-        /// Gets the items.
-        /// </summary>
-        /// <value>The items.</value>
-        protected override IEnumerable<object> Items
-        {
-            get
-            {
-                return pagedData != null ? pagedData : Enumerable.Empty<object>();
-            }
-        }
-
-        /// <summary>
-        /// Selects the item from value.
-        /// </summary>
-        /// <param name="value">The value.</param>
-        protected override void SelectItemFromValue(object value)
-        {
-            if (value != null && Query != null)
-            {
-                if (!Multiple)
-                {
-                    if (!string.IsNullOrEmpty(ValueProperty))
-                    {
-                        var item = Query.Where($@"{ValueProperty} == @0", value).FirstOrDefault();
-                        if (item != null)
-                        {
-                            SelectedItem = item;
-                        }
-                    }
-                    else
-                    {
-                        SelectedItem = internalValue;
-                    }
-                    SelectedItemChanged?.Invoke(SelectedItem);
-                    selectedItems.Clear();
-                    selectedItems.Add(SelectedItem);
-                }
-                else
-                {
-                    var values = value as dynamic;
-                    if (values != null)
-                    {
-                        if (!string.IsNullOrEmpty(ValueProperty))
-                        {
-                            foreach (object v in values)
-                            {
-                                var item = Query.Where($@"{ValueProperty} == @0", v).FirstOrDefault();
-                                if (item != null && selectedItems.IndexOf(item) == -1)
-                                {
-                                    selectedItems.Add(item);
-                                }
-                            }
-                        }
-                        else
-                        {
-                            foreach (object v in values)
-                            {
-                                if (selectedItems.IndexOf(v) == -1)
-                                {
-                                    selectedItems.Add(v);
-                                }
-                            }
-                        }
-
-                    }
-                }
-            }
-            else
-            {
-                selectedItem = null;
-                selectedItems.Clear();
-            }
-        }
-
-        async System.Threading.Tasks.Task Clear()
-        {
-            if (Disabled)
-                return;
-
-            searchText = null;
-            internalValue = default(TValue);
-            selectedItem = null;
-
-            selectedItems.Clear();
-
-            await ValueChanged.InvokeAsync((TValue)internalValue);
-            if (FieldIdentifier.FieldName != null) { EditContext?.NotifyFieldChanged(FieldIdentifier); }
-            await Change.InvokeAsync(internalValue);
-
-            await grid.Reload();
-
-            StateHasChanged();
-        }
-
-
-        string previousSearch;
-
-        /// <summary>
-        /// Handles the <see cref="E:FilterKeyPress" /> event.
-        /// </summary>
-        /// <param name="args">The <see cref="KeyboardEventArgs"/> instance containing the event data.</param>
-        protected override async Task OnFilterKeyPress(KeyboardEventArgs args)
-        {
-            var items = (LoadData.HasDelegate ? Data != null ? Data : Enumerable.Empty<object>() : (pagedData != null ? pagedData : Enumerable.Empty<object>())).OfType<object>().ToList();
-
-            var key = args.Code != null ? args.Code : args.Key;
-
-            if (key == "ArrowDown" || key == "ArrowUp")
-            {
-                try
-                {
-                    if (key == "ArrowDown" && selectedIndex < items.Count - 1)
-                    {
-                        selectedIndex++;
-                    }
-
-                    if (key == "ArrowUp" && selectedIndex > 0)
-                    {
-                        selectedIndex--;
-                    }
-
-                    var item = items.ElementAtOrDefault(selectedIndex);
-
-                    if (item != null && (!Multiple ? selectedItem != item : true))
-                    {
-                        await grid.OnRowSelect(item, false);
-                    }
-                }
-                catch (Exception)
-                {
-                    //
-                }
-            }
-            else if (key == "Enter")
-            {
-                var item = items.ElementAtOrDefault(selectedIndex);
-                if (item != null && (!Multiple ? selectedItem != item : true))
-                {
-                    await OnRowSelect(item);
-                }
-            }
-            else if (key == "Escape")
-            {
-                await JSRuntime.InvokeVoidAsync("Radzen.closePopup", PopupID);
-            }
-            else if(FilterAsYouType)
-            {
-                selectedIndex = -1;
-                Debounce(DebounceFilter, FilterDelay);
-            }
-        }
-
-        async Task DebounceFilter()
-        {
-            searchText = await JSRuntime.InvokeAsync<string>("Radzen.getInputValue", search);
-            if (searchText != previousSearch)
-            {
-                previousSearch = searchText;
-                _view = null;
-
-                await InvokeAsync(RefreshAfterFilter);
-            }
-        }
-
-        async Task RefreshAfterFilter()
-        {
-#if NET5_0_OR_GREATER
-            if (grid?.virtualize != null)
-            {
-                if(string.IsNullOrEmpty(searchText))
-                {
-                    if(LoadData.HasDelegate)
-                    {
-                        Data = null;
-                        await grid.Reload();
-                    }
-                    else
-                    {
-                        pagedData = null;
-                        StateHasChanged();
-                    }
-                }
-                await grid.virtualize.RefreshDataAsync();
-            }
-#endif
-            StateHasChanged();
-
-            if (!IsVirtualizationAllowed())
-            {
-                await grid.FirstPage(true);
-            }
-
-            await JSRuntime.InvokeAsync<string>("Radzen.repositionPopup", Element, PopupID);
-        }
-
-        /// <summary>
-        /// Handles the <see cref="E:Filter" /> event.
-        /// </summary>
-        /// <param name="args">The <see cref="ChangeEventArgs"/> instance containing the event data.</param>
-        protected override async Task OnFilter(ChangeEventArgs args)
-        {
-            await DebounceFilter();
-        }
-
-        /// <summary>
-        /// Gets or sets a value indicating whether sorting is allowed.
-        /// </summary>
-        /// <value><c>true</c> if sorting is allowed; otherwise, <c>false</c>.</value>
-        [Parameter]
-        public bool AllowSorting { get; set; } = true;
-
-        /// <summary>
-        /// Gets or sets a value indicating whether filtering is allowed.
-        /// </summary>
-        /// <value><c>true</c> if filtering is allowed; otherwise, <c>false</c>.</value>
-        [Parameter]
-        public override bool AllowFiltering { get; set; } = true;
-
-        /// <summary>
-        /// Gets or sets a value indicating whether filtering by all string columns is allowed.
-        /// </summary>
-        /// <value><c>true</c> if filtering by all string columns is allowed; otherwise, <c>false</c>.</value>
-        [Parameter]
-        public bool AllowFilteringByAllStringColumns { get; set; }
-
-        /// <summary>
-        /// Gets or sets a value indicating whether filtering by each entered word in the search term, sperated by a space, is allowed.
-        /// </summary>
-        /// <value><c>true</c> if filtering by individual words is allowed; otherwise, <c>false</c>.</value>
-        [Parameter]
-        public bool AllowFilteringByWord { get; set; }
-
-        /// <summary>
-        /// Gets or sets a value indicating whether DataGrid row can be selected on row click.
-        /// </summary>
-        /// <value><c>true</c> if DataGrid row can be selected on row click; otherwise, <c>false</c>.</value>
-        [Parameter]
-        public bool AllowRowSelectOnRowClick { get; set; } = true;
-
-        async Task OnRowSelect(object item)
-        {
-            if (!Disabled && !Multiple)
-            {
-                await JSRuntime.InvokeVoidAsync("Radzen.closePopup", PopupID);
-            }
-
-            if (AllowRowSelectOnRowClick)
-            {
-                await SelectItem(item);
-            }
-            
-        }
-
-        private async Task OnChipRemove(object item)
-        {
-            if (!Disabled)
-            {
-                await SelectItem(item);
-            }
-        }
-
-        /// <inheritdoc />
-        protected override string GetComponentCssClass()
-        {
-            return GetClassList("rz-dropdown").Add("rz-dropdown-chips", Chips && selectedItems.Count > 0).Add("rz-clear", AllowClear).ToString();
-        }
-
-        /// <inheritdoc />
-        public override void Dispose()
-        {
-            base.Dispose();
-
-            if (IsJSRuntimeAvailable)
-            {
-                JSRuntime.InvokeVoidAsync("Radzen.destroyPopup", PopupID);
-            }
-        }
-    }
-}
->>>>>>> 958546fd
+}