--- conflicted
+++ resolved
@@ -217,18 +217,12 @@
         {
             base.OnInitialized();
 
-            YearFrom = int.Parse(YearRange.Split(':').First());
-            YearTo = int.Parse(YearRange.Split(':').Last());
-
+            YearFrom = Min.HasValue ? Min.Value.Year : int.Parse(YearRange.Split(':').First());
+            YearTo = Max.HasValue ? Max.Value.Year : int.Parse(YearRange.Split(':').Last());
             months = Enumerable.Range(1, 12).Select(i => new NameValue() { Name = Culture.DateTimeFormat.GetMonthName(i), Value = i }).ToList();
-<<<<<<< HEAD
-            var firstYear = Min.HasValue ? Min.Value.Year : int.Parse(YearRange.Split(':').First());
-            var lastYear = Max.HasValue ? Max.Value.Year : int.Parse(YearRange.Split(':').Last());
-            years = Enumerable.Range(firstYear, lastYear - firstYear + 1)
-=======
             years = Enumerable.Range(YearFrom, YearTo - YearFrom + 1)
->>>>>>> 8ebdaee9
                 .Select(i => new NameValue() { Name = $"{i}", Value = i }).ToList();
+
         }
 
         /// <summary>
