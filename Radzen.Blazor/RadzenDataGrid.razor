--- conflicted
+++ resolved
@@ -323,11 +323,7 @@
                 <tbody>
                     @if (Data != null)
                     {
-<<<<<<< HEAD
-                        @if ((!ShowEmptyMessage || Count > 0 && (IsVirtualizationAllowed() ? Data.Any() : true) || !AllowPaging && LoadData.HasDelegate && Count == 0) )
-=======
                         @if (!ShowEmptyMessage || Count > 0 && (IsVirtualizationAllowed() ? Data.Any() : true) || LoadData.HasDelegate && Data != null && Data.Any())
->>>>>>> c0f3e62a
                         {
                             if (columns.Count > 0)
                             {
