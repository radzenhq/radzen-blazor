--- conflicted
+++ resolved
@@ -13,13 +13,8 @@
                 }
                 <RadzenListBox @bind-Value=@selectedSourceItems Data="@source" Multiple="@Multiple" @bind-SearchText=@sourceSearchText
                     FilterAsYouType=true FilterCaseSensitivity=FilterCaseSensitivity.CaseInsensitive
-<<<<<<< HEAD
                     TextProperty="@TextProperty" DisabledProperty="@DisabledProperty" AllowFiltering=@AllowFiltering ItemRender="@OnSourceItemRender"
-                    Template=@ListBoxTemplate Placeholder="@(SourcePlaceholder ?? Placeholder)" SelectAllText="@SelectAllText"
-=======
-                    TextProperty="@TextProperty" AllowFiltering=@AllowFiltering ItemRender="@OnSourceItemRender"
-                    Template=@ListBoxTemplate Placeholder="@(SourcePlaceholder ?? Placeholder)" SelectAllText="@SelectAllText" AllowSelectAll="@AllowSelectAll"
->>>>>>> 456ab29a
+                    Template=@ListBoxTemplate Placeholder="@(SourcePlaceholder ?? Placeholder)" SelectAllText="@SelectAllText"  AllowSelectAll="@AllowSelectAll"
                     Disabled=@(Disabled || Source == null || (Source != null && !Source.Any()))
                 />
             </RadzenStack>
@@ -40,13 +35,8 @@
                 }
                 <RadzenListBox @bind-Value=@selectedTargetItems Data="@target" Multiple="@Multiple" @bind-SearchText=@targetSearchText
                     FilterAsYouType=true FilterCaseSensitivity=FilterCaseSensitivity.CaseInsensitive
-<<<<<<< HEAD
                     TextProperty="@TextProperty" DisabledProperty="@DisabledProperty" AllowFiltering=@AllowFiltering ItemRender="@OnTargetItemRender"
-                    Template=@ListBoxTemplate Placeholder="@(TargetPlaceholder ?? Placeholder)" SelectAllText="@SelectAllText"
-=======
-                    TextProperty="@TextProperty" AllowFiltering=@AllowFiltering ItemRender="@OnTargetItemRender"
                     Template=@ListBoxTemplate Placeholder="@(TargetPlaceholder ?? Placeholder)" SelectAllText="@SelectAllText" AllowSelectAll="@AllowSelectAll"
->>>>>>> 456ab29a
                     Disabled=@(Disabled || Target == null|| (Target != null && !Target.Any()))
                 />
             </RadzenStack>
