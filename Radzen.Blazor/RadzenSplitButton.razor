﻿@using Microsoft.JSInterop

@inherits RadzenComponentWithChildren
@if (Visible)
{
    <div @ref="@Element" style="@Style" @attributes="Attributes" class="@GetCssClass()" id="@GetId()"
         tabindex="0" @onkeydown="@OnKeyPress" @onkeydown:preventDefault=preventKeyPress @onkeydown:stopPropagation>
        <button aria-label="@(ButtonAriaLabel ?? Text)" tabindex="-1" disabled="@IsDisabled" class="@getButtonCss()" type="button" @onclick="@OnClick">
            <span class="rz-button-box">
            @if (ButtonContent != null)
            {
                @ButtonContent
            }
            else
            {
                @if (IsBusy)
                {
                    <RadzenIcon Icon="refresh" Style="animation: rotation 700ms linear infinite" />
                    @if (!string.IsNullOrEmpty(BusyText))
                    {
                        <span class="rz-button-text">@BusyText</span>
                    }
                }
                else
                {
                    @if (!string.IsNullOrEmpty(@Icon))
                    {
                        <i class="notranslate rz-button-icon-left rzi" style="@(!string.IsNullOrEmpty(IconColor) ? $"color:{IconColor}" : null)">@((MarkupString)Icon)</i>
                    }
                    @if (!string.IsNullOrEmpty(Image))
                    {
                        <img class="notranslate rz-button-icon-left rzi" src="@Image" alt=@ImageAlternateText />
                    }
                    @if (!string.IsNullOrEmpty(Text))
                    {
                        <span class="rz-button-text">@Text</span>
                    }
                    else
                    {
                        <span class="rz-button-text">&nbsp;</span>
                    }
                }
            }
<<<<<<< HEAD
            </span>
        </button>
        <button tabindex="-1" disabled="@IsDisabled" onclick="@OpenPopupScript()" class="@getPopupButtonCss()" type="button" aria-label="@OpenAriaLabel">
            <RadzenIcon Icon="@DropDownIcon" />
=======
>>>>>>> edd535fc
        </button>
            @if (HideArrow)
            {
                <button tabindex="-1" disabled="@IsDisabled" onclick="@OpenPopupScript()" class="@getPopupButtonCss()" type="button" aria-label="@OpenAriaLabel">
                    <span aria-hidden="true" class="rz-button-icon-left rzi rzi-chevron-down"></span><span class="rz-button-text"></span>
                </button>
            }
        <div id="@PopupID" class="rz-splitbutton-menu">
            <ul class="rz-menu-list">
                <CascadingValue Value=this>
                    @ChildContent
                </CascadingValue>
            </ul>
        </div>
    </div>
}<|MERGE_RESOLUTION|>--- conflicted
+++ resolved
@@ -41,13 +41,6 @@
                     }
                 }
             }
-<<<<<<< HEAD
-            </span>
-        </button>
-        <button tabindex="-1" disabled="@IsDisabled" onclick="@OpenPopupScript()" class="@getPopupButtonCss()" type="button" aria-label="@OpenAriaLabel">
-            <RadzenIcon Icon="@DropDownIcon" />
-=======
->>>>>>> edd535fc
         </button>
             @if (HideArrow)
             {
