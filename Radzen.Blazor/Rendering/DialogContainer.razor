@using Microsoft.JSInterop
@using System.Reflection;
@inject IJSRuntime JSRuntime
@implements IDisposable
<div class="@WrapperCssClass">
    <div @ref="dialog" class="@CssClass" role="dialog" aria-labelledby="rz-dialog-0-label" style=@Style>
        @if (Dialog.Options.ShowTitle)
        {
<<<<<<< HEAD
            <div class="rz-dialog-titlebar">
                <div class="rz-dialog-title" style="display: inline" id="rz-dialog-0-label">
                    @if (Dialog.Options.TitleContent != null)
=======
            @if (Dialog.Options.Draggable)
            {
                <Draggable Drag="@OnDrag" DragStart="@OnDragStart">
                    <div class="rz-dialog-titlebar">
                        <div class="rz-dialog-title" id="rz-dialog-0-label">
                            @if (Dialog.Options.TitleContent != null)
                            {
                                @Dialog.Options.TitleContent(Service)
                            }
                            else
                            {
                                @((MarkupString)Dialog.Title)
                            }
                        </div>
                        @if (Dialog.Options.ShowClose)
                        {
                            <a @onclick:preventDefault="true" @onclick=@Close @onkeydown="@OnKeyPress" role="button" class="rz-dialog-titlebar-icon rz-dialog-titlebar-close" tabindex=@Dialog.Options.CloseTabIndex>
                                <span class="rzi rzi-times"></span>
                            </a>
                        }
                    </div>
                </Draggable>
            }
            else
            {
                <div class="rz-dialog-titlebar">
                    <div class="rz-dialog-title" id="rz-dialog-0-label">
                        @if (Dialog.Options.TitleContent != null)
                        {
                            @Dialog.Options.TitleContent(Service)
                        }
                        else
                        {
                            @((MarkupString)Dialog.Title)
                        }
                    </div>
                    @if (Dialog.Options.ShowClose)
>>>>>>> e5f9639d
                    {
                        @Dialog.Options.TitleContent(Service)
                    }
                    else
                    {
                        @((MarkupString)Dialog.Title)
                    }
                </div>
                @if (Dialog.Options.ShowClose)
                {
                    <a @onclick:preventDefault="true" @onclick=@Close @onkeydown="@OnKeyPress" role="button" class="rz-dialog-titlebar-icon rz-dialog-titlebar-close" tabindex=@Dialog.Options.CloseTabIndex>
                        <span class="rzi rzi-times"></span>
                    </a>
                }
            </div>
        }
        <div class="@ContentCssClass">
            @if (Dialog.Options.ChildContent != null)
            {
                @Dialog.Options.ChildContent(Service)
            }
            else
            {
                @ChildContent
            }
        </div>
    </div>

    @if (ShowMask)
    {
        @if (Dialog.Options.CloseDialogOnOverlayClick)
        {
            <div @onclick="@Close" class="rz-dialog-mask"></div>
        }
        else
        {
            <div class="rz-dialog-mask" style="pointer-events: none;"></div>
        }
    }

</div>

@code {
    void OnKeyPress(KeyboardEventArgs args)
    {
        var key = args.Code != null ? args.Code : args.Key;

        if (key == "Space" || key == "Enter")
        {
            Close();
        }
    }

    ElementReference dialog;

    string left;
    string top;
    string height;
    string width;

<<<<<<< HEAD
=======
    double clientX;
    double clientY;

    void OnDragStart(DraggableEventArgs args)
    {
        clientX = args.ClientX;
        clientY = args.ClientY;
    }

    void OnDrag(DraggableEventArgs args)
    {
        shouldRender = false;

        var l = args.Rect.Left + (args.ClientX - clientX);
        var t = args.Rect.Top + (args.ClientY - clientY);

        if(Dialog.Options.Drag != null)
        {
            Dialog.Options.Drag(new System.Drawing.Point(Convert.ToInt32(l), Convert.ToInt32(t)));
        }

        left = string.Format(System.Globalization.CultureInfo.InvariantCulture, "left: {0}px;", l);
        top = string.Format(System.Globalization.CultureInfo.InvariantCulture, "top: {0}px;", t);

        shouldRender = true;
    }


>>>>>>> e5f9639d
    /// <summary>
    /// Called when resized.
    /// </summary>
    /// <param name="w">The width.</param>
    /// <param name="h">The height.</param>
    [JSInvokable("RadzenDialog.OnResize")]
    public void OnResize(double w, double h)
    {
        shouldRender = false;

        if(Dialog.Options.Resize != null && w != 0 && h != 0)
        {
            Dialog.Options.Resize(new System.Drawing.Size(Convert.ToInt32(w), Convert.ToInt32(h)));
        }

        width = $"width: {w}px;";
        height = $"height: {h}px;";

        shouldRender = true;
    }

    [JSInvokable("RadzenDialog.OnDrag")]
    public void OnDrag(string t, string l)
    {
        shouldRender = false;

        top = $"top: {t};";
        left = $"left: {l};";

        shouldRender = true;
    }

    bool shouldRender = true;
    protected override bool ShouldRender()
    {
        return shouldRender;
    }

    [Parameter]
    public Dialog Dialog { get; set; }

    [Parameter]
    public bool ShowMask { get; set; } = true;

    RenderFragment ChildContent => new RenderFragment(builder =>
        {
            builder.OpenComponent(0, Dialog.Type);

            if (Dialog.Parameters != null)
            {
                foreach (var parameter in Dialog.Parameters)
                {
                    builder.AddAttribute(1, parameter.Key, parameter.Value);
                }
            }

            builder.AddComponentReferenceCapture(2, component => reference = component);

            builder.CloseComponent();
        });

    object reference;

    void Close()
    {
        Service.Close();
    }

    string CssClass
    {
        get
        {
            var baseCss = "rz-dialog";
            return string.IsNullOrEmpty(Dialog.Options.CssClass) ? baseCss : $"{baseCss} {Dialog.Options.CssClass}";
        }
    }

    string WrapperCssClass
    {
        get
        {
            var baseCss = "rz-dialog-wrapper";
            return string.IsNullOrWhiteSpace(Dialog.Options.WrapperCssClass) ? baseCss : $"{baseCss} {Dialog.Options.WrapperCssClass}";
        }
    }

    string ContentCssClass
    {
        get
        {
            var baseCss = "rz-dialog-content";
            return string.IsNullOrEmpty(Dialog.Options.ContentCssClass) ? baseCss : $"{baseCss} {Dialog.Options.ContentCssClass}";
        }
    }

    string Style
    {
        get
        {
            var baseStyle = "";
            var widthStyle = !string.IsNullOrEmpty(width) ? width : string.IsNullOrEmpty(Dialog.Options.Width) ? "" : $"width: {Dialog.Options.Width};";
            var heightStyle = !string.IsNullOrEmpty(height) ? height : string.IsNullOrEmpty(Dialog.Options.Height) ? "" : $"height: {Dialog.Options.Height};";
            var topStyle = !string.IsNullOrEmpty(top) ? top : string.IsNullOrEmpty(Dialog.Options.Top) ? "" : $"top: {Dialog.Options.Top};";
            var leftStyle = !string.IsNullOrEmpty(left) ? left :string.IsNullOrEmpty(Dialog.Options.Left) ? "" : $"left: {Dialog.Options.Left};";
            var bottomStyle = string.IsNullOrEmpty(Dialog.Options.Bottom) ? "" : $"bottom: {Dialog.Options.Bottom};";
            var resizeStyle = Dialog.Options.Resizable ? "resize:both;" : "";

            return $"{baseStyle}{widthStyle}{heightStyle}{topStyle}{leftStyle}{bottomStyle}{resizeStyle}{Dialog.Options.Style}";
        }
    }

    [Inject] 
    DialogService Service { get; set; }

    protected override void OnInitialized()
    {
        Service.OnRefresh += OnRefresh;
    }

    void OnRefresh()
    {
        var stateHasChanged = reference?.GetType().GetMethod("StateHasChanged", BindingFlags.NonPublic | BindingFlags.Instance);

        InvokeAsync(() => 
        {
            StateHasChanged();
            stateHasChanged?.Invoke(reference, null);
        })
        .ConfigureAwait(false);
    }

    public void Dispose()
    {
        JSRuntime.InvokeVoidAsync("Radzen.removeElementDragEventListener");

        Service.OnRefresh -= OnRefresh;
    }

    protected override async Task OnAfterRenderAsync(bool firstRender)
    {
        await base.OnAfterRenderAsync(firstRender);

        if (firstRender)
        {
            var options = Dialog.Options;

            var dialogOptions = new DialogOptions()
                {
                    Width = options != null ? !string.IsNullOrEmpty(options.Width) ? options.Width : "" : "",
                    Height = options != null ? options.Height : null,
                    Left = options != null ? options.Left : null,
                    Top = options != null ? options.Top : null,
                    Bottom = options != null ? options.Bottom : null,
                    ShowTitle = options != null ? options.ShowTitle : true,
                    ShowClose = options != null ? options.ShowClose : true,
                    Resizable = options != null ? options.Resizable : false,
                    Draggable = options != null ? options.Draggable : false,
                    Style = options != null ? options.Style : "",
                    AutoFocusFirstElement = options != null ? options.AutoFocusFirstElement : true,
                    CloseDialogOnOverlayClick = options != null ? options.CloseDialogOnOverlayClick : false,
                    CloseDialogOnEsc = options != null ? options.CloseDialogOnEsc : true,
                    CssClass = options != null ? options.CssClass : "",
                    CloseTabIndex = options != null ? options.CloseTabIndex : 0,
                };

            await JSRuntime.InvokeAsync<string>("Radzen.openDialog", dialogOptions, Service.Reference, DotNetReference);
            await JSRuntime.InvokeVoidAsync("Radzen.makeElementDraggable", DotNetReference, Dialog.Options.Draggable, Dialog.Options.ShowTitle);
        }
    }

    private DotNetObjectReference<DialogContainer> dotNetReference;

    /// <summary>
    /// Gets the reference for the current component.
    /// </summary>
    /// <value>The reference.</value>
    protected DotNetObjectReference<DialogContainer> DotNetReference
    {
        get
        {
            if (dotNetReference == null)
            {
                dotNetReference = DotNetObjectReference.Create(this);
            }

            return dotNetReference;
        }
    }
}<|MERGE_RESOLUTION|>--- conflicted
+++ resolved
@@ -6,49 +6,9 @@
     <div @ref="dialog" class="@CssClass" role="dialog" aria-labelledby="rz-dialog-0-label" style=@Style>
         @if (Dialog.Options.ShowTitle)
         {
-<<<<<<< HEAD
             <div class="rz-dialog-titlebar">
-                <div class="rz-dialog-title" style="display: inline" id="rz-dialog-0-label">
+                <div class="rz-dialog-title" id="rz-dialog-0-label">
                     @if (Dialog.Options.TitleContent != null)
-=======
-            @if (Dialog.Options.Draggable)
-            {
-                <Draggable Drag="@OnDrag" DragStart="@OnDragStart">
-                    <div class="rz-dialog-titlebar">
-                        <div class="rz-dialog-title" id="rz-dialog-0-label">
-                            @if (Dialog.Options.TitleContent != null)
-                            {
-                                @Dialog.Options.TitleContent(Service)
-                            }
-                            else
-                            {
-                                @((MarkupString)Dialog.Title)
-                            }
-                        </div>
-                        @if (Dialog.Options.ShowClose)
-                        {
-                            <a @onclick:preventDefault="true" @onclick=@Close @onkeydown="@OnKeyPress" role="button" class="rz-dialog-titlebar-icon rz-dialog-titlebar-close" tabindex=@Dialog.Options.CloseTabIndex>
-                                <span class="rzi rzi-times"></span>
-                            </a>
-                        }
-                    </div>
-                </Draggable>
-            }
-            else
-            {
-                <div class="rz-dialog-titlebar">
-                    <div class="rz-dialog-title" id="rz-dialog-0-label">
-                        @if (Dialog.Options.TitleContent != null)
-                        {
-                            @Dialog.Options.TitleContent(Service)
-                        }
-                        else
-                        {
-                            @((MarkupString)Dialog.Title)
-                        }
-                    </div>
-                    @if (Dialog.Options.ShowClose)
->>>>>>> e5f9639d
                     {
                         @Dialog.Options.TitleContent(Service)
                     }
@@ -109,37 +69,6 @@
     string height;
     string width;
 
-<<<<<<< HEAD
-=======
-    double clientX;
-    double clientY;
-
-    void OnDragStart(DraggableEventArgs args)
-    {
-        clientX = args.ClientX;
-        clientY = args.ClientY;
-    }
-
-    void OnDrag(DraggableEventArgs args)
-    {
-        shouldRender = false;
-
-        var l = args.Rect.Left + (args.ClientX - clientX);
-        var t = args.Rect.Top + (args.ClientY - clientY);
-
-        if(Dialog.Options.Drag != null)
-        {
-            Dialog.Options.Drag(new System.Drawing.Point(Convert.ToInt32(l), Convert.ToInt32(t)));
-        }
-
-        left = string.Format(System.Globalization.CultureInfo.InvariantCulture, "left: {0}px;", l);
-        top = string.Format(System.Globalization.CultureInfo.InvariantCulture, "top: {0}px;", t);
-
-        shouldRender = true;
-    }
-
-
->>>>>>> e5f9639d
     /// <summary>
     /// Called when resized.
     /// </summary>
@@ -161,6 +90,11 @@
         shouldRender = true;
     }
 
+    /// <summary>
+    /// Called when dragged.
+    /// </summary>
+    /// <param name="t">The top value.</param>
+    /// <param name="l">The left value.</param>
     [JSInvokable("RadzenDialog.OnDrag")]
     public void OnDrag(string t, string l)
     {
